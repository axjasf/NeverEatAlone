"""Reminder domain model."""

from datetime import datetime, timezone, timedelta
from enum import Enum
from typing import Optional, Dict, Callable
from uuid import UUID
from .base_model import BaseModel


class ReminderStatus(str, Enum):
    """Status of a reminder."""

    PENDING = "pending"
    COMPLETED = "completed"
    CANCELLED = "cancelled"


class RecurrenceUnit(str, Enum):
    """Unit of time for recurrence pattern."""

    DAY = "DAY"
    WEEK = "WEEK"
    MONTH = "MONTH"
    YEAR = "YEAR"


class DateValidationError(ValueError):
    """Custom error for date validation failures."""
<<<<<<< HEAD

=======
>>>>>>> 600749f1
    pass


class RecurrencePattern:
    """Pattern for recurring reminders."""

    def __init__(
        self,
        interval: int,
        unit: str,
        end_date: Optional[datetime] = None,
        start_date: Optional[datetime] = None,
    ) -> None:
        """Initialize a recurrence pattern.

        Args:
            interval: Number of units between occurrences
            unit: Time unit (DAY, WEEK, MONTH, YEAR)
            end_date: Optional end date for the recurrence
            start_date: Optional start date for validation

        Raises:
            ValueError: If interval is less than 1 or unit is invalid
            DateValidationError: If dates are invalid
        """
        self._validate_interval(interval)
        self.interval = interval
        self.unit = self._validate_and_parse_unit(unit)
        self.end_date = self._validate_end_date(end_date, start_date)

    def _validate_interval(self, interval: int) -> None:
        """Validate the recurrence interval."""
        if interval < 1:
            raise ValueError("Interval must be at least 1")

    def _validate_and_parse_unit(self, unit: str) -> RecurrenceUnit:
        """Validate and parse the recurrence unit."""
        try:
            return RecurrenceUnit(unit)
        except ValueError:
            raise ValueError(
                "Invalid recurrence unit. Must be one of: "
                f"{', '.join(u.value for u in RecurrenceUnit)}"
            )

    def _validate_end_date(
        self, end_date: Optional[datetime], start_date: Optional[datetime]
    ) -> Optional[datetime]:
        """Validate the end date if provided."""
        if not end_date:
            return None

        if not end_date.tzinfo:
            raise DateValidationError("End date must be timezone-aware")

        if start_date and end_date <= start_date:
            raise DateValidationError("End date must be after start date")

        return end_date

    def __eq__(self, other: object) -> bool:
        """Compare two recurrence patterns for equality."""
        if not isinstance(other, RecurrencePattern):
            return NotImplemented
        return (
            self.interval == other.interval
            and self.unit == other.unit
            and self.end_date == other.end_date
        )

    def get_next_date(self, from_date: datetime) -> Optional[datetime]:
        """Calculate the next occurrence after a given date.

        Args:
            from_date: The date to calculate from

        Returns:
            Next occurrence date, or None if recurrence has ended

        Raises:
            DateValidationError: If from_date is not timezone-aware
        """
        self._validate_from_date(from_date)

        if self._is_past_end_date(from_date):
            return None

        next_date = self._calculate_next_date(from_date)
        return next_date if not self._is_past_end_date(next_date) else None

    def _validate_from_date(self, date: datetime) -> None:
        """Validate that a date is timezone-aware."""
        if not date.tzinfo:
            raise DateValidationError("From date must be timezone-aware")

    def _is_past_end_date(self, date: datetime) -> bool:
        """Check if a date is past the end date."""
        return bool(self.end_date and date > self.end_date)

    def _calculate_next_date(self, from_date: datetime) -> datetime:
        """Calculate the next occurrence date based on the unit.

        Args:
            from_date: Base date for calculation

        Returns:
            Next occurrence date
        """
        # Normalize to midnight UTC for consistent calculations
        date = datetime.combine(
            from_date.date(), datetime.min.time(), tzinfo=timezone.utc
        )

<<<<<<< HEAD
        calculation_methods: Dict[RecurrenceUnit, Callable[[datetime], datetime]] = {
            RecurrenceUnit.DAY: self._add_days,
            RecurrenceUnit.WEEK: self._add_weeks,
            RecurrenceUnit.MONTH: self._add_months,
            RecurrenceUnit.YEAR: self._add_years,
=======
        calculation_methods = {
            RecurrenceUnit.DAY: self._add_days,
            RecurrenceUnit.WEEK: self._add_weeks,
            RecurrenceUnit.MONTH: self._add_months,
            RecurrenceUnit.YEAR: self._add_years
>>>>>>> 600749f1
        }

        return calculation_methods[self.unit](date)

    def _add_days(self, date: datetime) -> datetime:
        """Add days to a date."""
        return date + timedelta(days=self.interval)

    def _add_weeks(self, date: datetime) -> datetime:
        """Add weeks to a date."""
        return date + timedelta(weeks=self.interval)

    def _add_months(self, date: datetime) -> datetime:
        """Add months to a date, handling month length differences."""
        year = date.year
        month = date.month + self.interval

        # Handle year rollover
        if month > 12:
            year += month // 12
            month = month % 12
            if month == 0:
                month = 12
                year -= 1

        # Handle month length differences (e.g., Jan 31 -> Feb 28)
        max_day = self._get_days_in_month(year, month)
        day = min(date.day, max_day)

        return datetime(year, month, day, tzinfo=timezone.utc)

    def _add_years(self, date: datetime) -> datetime:
        """Add years to a date."""
        return date.replace(year=date.year + self.interval)

    def _get_days_in_month(self, year: int, month: int) -> int:
        """Get the number of days in a specific month."""
        days_in_month = [31, 28, 31, 30, 31, 30, 31, 31, 30, 31, 30, 31]

        if month == 2 and self._is_leap_year(year):
            return 29

        return days_in_month[month - 1]

    def _is_leap_year(self, year: int) -> bool:
        """Check if a year is a leap year."""
        return year % 4 == 0 and (year % 100 != 0 or year % 400 == 0)


class Reminder(BaseModel):
    """A reminder for a contact.

    Can be one-off or recurring, and can be linked to a specific note.
    """

    def __init__(
        self,
        contact_id: UUID,
        title: str,
        due_date: datetime,
        description: Optional[str] = None,
        recurrence_pattern: Optional[RecurrencePattern] = None,
        note_id: Optional[UUID] = None,
    ) -> None:
        """Initialize a reminder.

        Args:
            contact_id: ID of the contact this reminder is for
            title: Title of the reminder
            due_date: When the reminder is due
            description: Optional description
            recurrence_pattern: Optional pattern for recurring reminders
            note_id: Optional ID of a linked note

        Raises:
            ValueError: If title is empty or due_date has no timezone
        """
        super().__init__()
        self._validate_title(title)
        self._validate_due_date(due_date)

        self.contact_id = contact_id
        self.title = title.strip()
        self.description = description.strip() if description else None
        self.due_date = due_date
        self.status = ReminderStatus.PENDING
        self.completion_date: Optional[datetime] = None
        self.recurrence_pattern = recurrence_pattern
        self.note_id = note_id

        # Validate recurrence pattern if provided
        if recurrence_pattern:
            recurrence_pattern.get_next_date(due_date)  # This will validate dates

    def _validate_title(self, title: str) -> None:
        """Validate the reminder title."""
        if not title.strip():
            raise ValueError("Title cannot be empty")

    def _validate_due_date(self, due_date: datetime) -> None:
        """Validate the due date."""
        if not due_date.tzinfo:
            raise ValueError("Due date must be timezone-aware")

    def complete(self, completion_date: datetime) -> Optional["Reminder"]:
        """Mark the reminder as completed.

        Args:
            completion_date: When the reminder was completed

        Returns:
            New reminder instance if this was recurring, None otherwise

        Raises:
            ValueError: If reminder is already completed/cancelled or
                completion_date is invalid
        """
        self._validate_completion(completion_date)

        self.status = ReminderStatus.COMPLETED
        self.completion_date = completion_date
        self._update_timestamp()

        return self._create_next_occurrence() if self.recurrence_pattern else None

    def _validate_completion(self, completion_date: datetime) -> None:
        """Validate completion state and date."""
        if self.status != ReminderStatus.PENDING:
            raise ValueError(
                f"Cannot complete reminder in {self.status.value.upper()} status"
            )

        if not completion_date.tzinfo:
            raise ValueError("Completion date must be timezone-aware")

        if completion_date < self.due_date:
            raise ValueError("Completion date cannot be before due date")

    def _create_next_occurrence(self) -> Optional["Reminder"]:
        """Create the next occurrence of a recurring reminder."""
        if not self.recurrence_pattern:
            return None

        next_date = self.get_next_occurrence()
        if not next_date:
            return None

        return Reminder(
            contact_id=self.contact_id,
            title=self.title,
            description=self.description,
            due_date=next_date,
            recurrence_pattern=self.recurrence_pattern,
            note_id=self.note_id,
        )

    def cancel(self) -> None:
        """Cancel the reminder.

        Raises:
            ValueError: If reminder is already completed/cancelled
        """
        if self.status != ReminderStatus.PENDING:
            raise ValueError(f"Cannot cancel reminder in {self.status} status")

        self.status = ReminderStatus.CANCELLED
        self._update_timestamp()

    def get_next_occurrence(self) -> Optional[datetime]:
        """Calculate the next occurrence date for a recurring reminder.

        Returns:
            Next occurrence date, or None if not recurring or no more occurrences
        """
        if not self.recurrence_pattern:
            return None

        from_date = self.completion_date or self.due_date
        return self.recurrence_pattern.get_next_date(from_date)<|MERGE_RESOLUTION|>--- conflicted
+++ resolved
@@ -26,10 +26,6 @@
 
 class DateValidationError(ValueError):
     """Custom error for date validation failures."""
-<<<<<<< HEAD
-
-=======
->>>>>>> 600749f1
     pass
 
 
@@ -143,19 +139,11 @@
             from_date.date(), datetime.min.time(), tzinfo=timezone.utc
         )
 
-<<<<<<< HEAD
         calculation_methods: Dict[RecurrenceUnit, Callable[[datetime], datetime]] = {
             RecurrenceUnit.DAY: self._add_days,
             RecurrenceUnit.WEEK: self._add_weeks,
             RecurrenceUnit.MONTH: self._add_months,
             RecurrenceUnit.YEAR: self._add_years,
-=======
-        calculation_methods = {
-            RecurrenceUnit.DAY: self._add_days,
-            RecurrenceUnit.WEEK: self._add_weeks,
-            RecurrenceUnit.MONTH: self._add_months,
-            RecurrenceUnit.YEAR: self._add_years
->>>>>>> 600749f1
         }
 
         return calculation_methods[self.unit](date)
